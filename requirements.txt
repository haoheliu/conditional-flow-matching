--- conflicted
+++ resolved
@@ -13,12 +13,9 @@
 torchdiffeq
 absl-py
 clean-fid
-<<<<<<< HEAD
+pytest
 
 # Forest-flow example
 xgboost
 scikit-learn
-ForestDiffusion
-=======
-pytest
->>>>>>> 3fce4060
+ForestDiffusion